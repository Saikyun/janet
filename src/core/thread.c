--- conflicted
+++ resolved
@@ -465,13 +465,8 @@
     Janet argv[1] = { parentv };
     fiber = janet_fiber(func, 64, 1, argv);
     JanetSignal sig = janet_continue(fiber, janet_wrap_nil(), &out);
-<<<<<<< HEAD
     if (sig != JANET_SIGNAL_OK && sig < JANET_SIGNAL_USER0) {
-        janet_eprintf("in thread %v: ", janet_wrap_abstract(janet_make_thread(mailbox, encode)));
-=======
-    if (sig != JANET_SIGNAL_OK) {
         janet_eprintf("in thread %v: ", janet_wrap_abstract(janet_make_thread(pair->newbox, encode)));
->>>>>>> fbe8998c
         janet_stacktrace(fiber, out);
     }
 
