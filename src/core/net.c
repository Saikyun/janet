/*
* Copyright (c) 2020 Calvin Rose
*
* Permission is hereby granted, free of charge, to any person obtaining a copy
* of this software and associated documentation files (the "Software"), to
* deal in the Software without restriction, including without limitation the
* rights to use, copy, modify, merge, publish, distribute, sublicense, and/or
* sell copies of the Software, and to permit persons to whom the Software is
* furnished to do so, subject to the following conditions:
*
* The above copyright notice and this permission notice shall be included in
* all copies or substantial portions of the Software.
*
* THE SOFTWARE IS PROVIDED "AS IS", WITHOUT WARRANTY OF ANY KIND, EXPRESS OR
* IMPLIED, INCLUDING BUT NOT LIMITED TO THE WARRANTIES OF MERCHANTABILITY,
* FITNESS FOR A PARTICULAR PURPOSE AND NONINFRINGEMENT. IN NO EVENT SHALL THE
* AUTHORS OR COPYRIGHT HOLDERS BE LIABLE FOR ANY CLAIM, DAMAGES OR OTHER
* LIABILITY, WHETHER IN AN ACTION OF CONTRACT, TORT OR OTHERWISE, ARISING
* FROM, OUT OF OR IN CONNECTION WITH THE SOFTWARE OR THE USE OR OTHER DEALINGS
* IN THE SOFTWARE.
*/

#ifndef JANET_AMALG
#include "features.h"
#include <janet.h>
#include "util.h"
#endif

#ifdef JANET_NET

#ifdef JANET_WINDOWS
#include <winsock2.h>
#include <windows.h>
#include <ws2tcpip.h>
#pragma comment (lib, "Ws2_32.lib")
#pragma comment (lib, "Mswsock.lib")
#pragma comment (lib, "Advapi32.lib")
#else
#include <unistd.h>
#include <signal.h>
#include <sys/ioctl.h>
#include <sys/types.h>
#include <sys/socket.h>
#include <sys/un.h>
#include <netinet/tcp.h>
#include <netdb.h>
#include <fcntl.h>
#endif

/*
 * Streams - simple abstract type that wraps a pollable + extra flags
 */

#define JANET_STREAM_READABLE 0x200
#define JANET_STREAM_WRITABLE 0x400
#define JANET_STREAM_ACCEPTABLE 0x800
#define JANET_STREAM_UDPSERVER 0x1000

static int janet_stream_close(void *p, size_t s);
static int janet_stream_mark(void *p, size_t s);
static int janet_stream_getter(void *p, Janet key, Janet *out);
static const JanetAbstractType StreamAT = {
    "core/stream",
    janet_stream_close,
    janet_stream_mark,
    janet_stream_getter,
    JANET_ATEND_GET
};

typedef JanetPollable JanetStream;

static const JanetAbstractType AddressAT = {
    "core/socket-address",
    JANET_ATEND_NAME
};

#ifdef JANET_WINDOWS
#define JSOCKCLOSE(x) closesocket(x)
#define JSOCKDEFAULT INVALID_SOCKET
#define JLASTERR WSAGetLastError()
#define JSOCKVALID(x) ((x) != INVALID_SOCKET)
#define JEINTR WSAEINTR
#define JEWOULDBLOCK WSAEWOULDBLOCK
#define JEAGAIN WSAEWOULDBLOCK
#define JPOLL WSAPoll
#define JSock SOCKET
#define JReadInt long
#define JSOCKFLAGS 0
static JanetStream *make_stream(SOCKET fd, uint32_t flags) {
    u_long iMode = 0;
    JanetStream *stream = janet_abstract(&StreamAT, sizeof(JanetStream));
    janet_pollable_init(stream, fd);
    ioctlsocket(fd, FIONBIO, &iMode);
    stream->flags = flags;
    return stream;
}
#else
#define JSOCKCLOSE(x) close(x)
#define JSOCKDEFAULT 0
#define JLASTERR errno
#define JSOCKVALID(x) ((x) >= 0)
#define JEINTR EINTR
#define JEWOULDBLOCK EWOULDBLOCK
#define JEAGAIN EAGAIN
#define JPOLL poll
#define JSock int
#define JReadInt ssize_t
#ifdef SOCK_CLOEXEC
#define JSOCKFLAGS SOCK_CLOEXEC
#else
#define JSOCKFLAGS 0
#endif
static JanetStream *make_stream(int fd, uint32_t flags) {
    JanetStream *stream = janet_abstract(&StreamAT, sizeof(JanetStream));
<<<<<<< HEAD
    janet_pollable_init(stream, fd);
#ifndef SOCK_CLOEXEC
=======
#if !defined(SOCK_CLOEXEC) && defined(O_CLOEXEC)
>>>>>>> 55cf9f5e
    int extra = O_CLOEXEC;
#else
    int extra = 0;
#endif
    fcntl(fd, F_SETFL, fcntl(fd, F_GETFL, 0) | O_NONBLOCK | extra);
    stream->flags = flags;
    return stream;
}
#endif

/* We pass this flag to all send calls to prevent sigpipe */
#ifndef MSG_NOSIGNAL
#define MSG_NOSIGNAL 0
#endif

static int janet_stream_close(void *p, size_t s) {
    (void) s;
    JanetStream *stream = p;
    if (!(stream->flags & JANET_POLL_FLAG_CLOSED)) {
        JSOCKCLOSE(stream->handle);
        janet_pollable_deinit(stream);
    }
    return 0;
}

static int janet_stream_mark(void *p, size_t s) {
    (void) s;
    janet_pollable_mark((JanetPollable *) p);
    return 0;
}

/*
 * State machine for read
 */

typedef struct {
    JanetListenerState head;
    int32_t bytes_left;
    JanetBuffer *buf;
    int is_chunk;
    int is_recv_from;
} NetStateRead;

JanetAsyncStatus net_machine_read(JanetListenerState *s, JanetAsyncEvent event) {
    NetStateRead *state = (NetStateRead *) s;
    switch (event) {
        default:
            break;
        case JANET_ASYNC_EVENT_MARK:
            janet_mark(janet_wrap_buffer(state->buf));
            break;
        case JANET_ASYNC_EVENT_CLOSE:
            /* Read is finished, even if chunk is incomplete */
            janet_schedule(s->fiber, janet_wrap_nil());
            return JANET_ASYNC_STATUS_DONE;
        case JANET_ASYNC_EVENT_READ:
            /* Read in bytes */
        {
            JanetBuffer *buffer = state->buf;
            int32_t bytes_left = state->bytes_left;
            janet_buffer_extra(buffer, bytes_left);
            JReadInt nread;
            char saddr[256];
            socklen_t socklen = sizeof(saddr);
            do {
                if (state->is_recv_from) {
                    nread = recvfrom(s->pollable->handle, buffer->data + buffer->count, bytes_left, 0,
                                     (struct sockaddr *)&saddr, &socklen);
                } else {
                    nread = recv(s->pollable->handle, buffer->data + buffer->count, bytes_left, 0);
                }
            } while (nread == -1 && JLASTERR == JEINTR);
            if (JLASTERR == JEAGAIN || JLASTERR == JEWOULDBLOCK) {
                break;
            }

            /* Increment buffer counts */
            if (nread > 0) {
                buffer->count += nread;
                bytes_left -= nread;
            } else {
                bytes_left = 0;
            }
            state->bytes_left = bytes_left;

            /* Resume if done */
            if (!state->is_chunk || bytes_left == 0) {
                Janet resume_val;
                if (state->is_recv_from) {
                    void *abst = janet_abstract(&AddressAT, socklen);
                    memcpy(abst, &saddr, socklen);
                    resume_val = janet_wrap_abstract(abst);
                } else {
                    resume_val = nread > 0 ? janet_wrap_buffer(buffer) : janet_wrap_nil();
                }
                janet_schedule(s->fiber, resume_val);
                return JANET_ASYNC_STATUS_DONE;
            }
        }
        break;
    }
    return JANET_ASYNC_STATUS_NOT_DONE;
}

JANET_NO_RETURN static void janet_sched_read(JanetStream *stream, JanetBuffer *buf, int32_t nbytes) {
    NetStateRead *state = (NetStateRead *) janet_listen(stream, net_machine_read,
                          JANET_ASYNC_LISTEN_READ, sizeof(NetStateRead));
    state->is_chunk = 0;
    state->buf = buf;
    state->bytes_left = nbytes;
    state->is_recv_from = 0;
    janet_await();
}

JANET_NO_RETURN static void janet_sched_chunk(JanetStream *stream, JanetBuffer *buf, int32_t nbytes) {
    NetStateRead *state = (NetStateRead *) janet_listen(stream, net_machine_read,
                          JANET_ASYNC_LISTEN_READ, sizeof(NetStateRead));
    state->is_chunk = 1;
    state->buf = buf;
    state->bytes_left = nbytes;
    state->is_recv_from = 0;
    janet_await();
}

JANET_NO_RETURN static void janet_sched_recv_from(JanetStream *stream, JanetBuffer *buf, int32_t nbytes) {
    NetStateRead *state = (NetStateRead *) janet_listen(stream, net_machine_read,
                          JANET_ASYNC_LISTEN_READ, sizeof(NetStateRead));
    state->is_chunk = 0;
    state->buf = buf;
    state->bytes_left = nbytes;
    state->is_recv_from = 1;
    janet_await();
}

/*
 * State machine for write/send-to
 */

typedef struct {
    JanetListenerState head;
    union {
        JanetBuffer *buf;
        const uint8_t *str;
    } src;
    int32_t start;
    int is_buffer;
    void *dest_abst;
} NetStateWrite;

JanetAsyncStatus net_machine_write(JanetListenerState *s, JanetAsyncEvent event) {
    NetStateWrite *state = (NetStateWrite *) s;
    switch (event) {
        default:
            break;
        case JANET_ASYNC_EVENT_MARK:
            janet_mark(state->is_buffer
                       ? janet_wrap_buffer(state->src.buf)
                       : janet_wrap_string(state->src.str));
            if (state->dest_abst != NULL) {
                janet_mark(janet_wrap_abstract(state->dest_abst));
            }
            break;
        case JANET_ASYNC_EVENT_CLOSE:
            janet_schedule(s->fiber, janet_wrap_nil());
            return JANET_ASYNC_STATUS_DONE;
        case JANET_ASYNC_EVENT_WRITE: {
            int32_t start, len;
            const uint8_t *bytes;
            start = state->start;
            if (state->is_buffer) {
                JanetBuffer *buffer = state->src.buf;
                bytes = buffer->data;
                len = buffer->count;
            } else {
                bytes = state->src.str;
                len = janet_string_length(bytes);
            }
            if (start < len) {
                int32_t nbytes = len - start;
                JReadInt nwrote;
                do {
                    void *dest_abst = state->dest_abst;
                    if (dest_abst) {
                        nwrote = sendto(s->pollable->handle, bytes + start, nbytes, 0,
                                        (struct sockaddr *) dest_abst, janet_abstract_size(dest_abst));
                    } else {
                        nwrote = send(s->pollable->handle, bytes + start, nbytes, MSG_NOSIGNAL);
                    }
                } while (nwrote == -1 && JLASTERR == JEINTR);
                if (nwrote > 0) {
                    start += nwrote;
                } else {
                    start = len;
                }
            }
            state->start = start;
            if (start >= len) {
                janet_schedule(s->fiber, janet_wrap_nil());
                return JANET_ASYNC_STATUS_DONE;
            }
            break;
        }
        break;
    }
    return JANET_ASYNC_STATUS_NOT_DONE;
}

JANET_NO_RETURN static void janet_sched_write_buffer(JanetStream *stream, JanetBuffer *buf, void *dest_abst) {
    NetStateWrite *state = (NetStateWrite *) janet_listen(stream, net_machine_write,
                           JANET_ASYNC_LISTEN_WRITE, sizeof(NetStateWrite));
    state->is_buffer = 1;
    state->start = 0;
    state->src.buf = buf;
    state->dest_abst = dest_abst;
    janet_await();
}


JANET_NO_RETURN static void janet_sched_write_stringlike(JanetStream *stream, const uint8_t *str, void *dest_abst) {
    NetStateWrite *state = (NetStateWrite *) janet_listen(stream, net_machine_write,
                           JANET_ASYNC_LISTEN_WRITE, sizeof(NetStateWrite));
    state->is_buffer = 0;
    state->start = 0;
    state->src.str = str;
    state->dest_abst = dest_abst;
    janet_await();
}

/*
 * State machine for simple server
 */

typedef struct {
    JanetListenerState head;
    JanetFunction *function;
} NetStateSimpleServer;

JanetAsyncStatus net_machine_simple_server(JanetListenerState *s, JanetAsyncEvent event) {
    NetStateSimpleServer *state = (NetStateSimpleServer *) s;
    switch (event) {
        default:
            break;
        case JANET_ASYNC_EVENT_INIT:
            /* We know the pollable will be a stream */
            janet_gcroot(janet_wrap_abstract(s->pollable));
            break;
        case JANET_ASYNC_EVENT_MARK:
            janet_mark(janet_wrap_function(state->function));
            break;
        case JANET_ASYNC_EVENT_CLOSE:
            janet_schedule(s->fiber, janet_wrap_nil());
            janet_gcunroot(janet_wrap_abstract(s->pollable));
            return JANET_ASYNC_STATUS_DONE;
        case JANET_ASYNC_EVENT_READ: {
            JSock connfd = accept(s->pollable->handle, NULL, NULL);
            if (JSOCKVALID(connfd)) {
                /* Made a new connection socket */
                JanetStream *stream = make_stream(connfd, JANET_STREAM_READABLE | JANET_STREAM_WRITABLE);
                Janet streamv = janet_wrap_abstract(stream);
                JanetFiber *fiber = janet_fiber(state->function, 64, 1, &streamv);
                janet_schedule(fiber, janet_wrap_nil());
            }
            break;
        }
    }
    return JANET_ASYNC_STATUS_NOT_DONE;
}

/* State machine for accepting connections. */

typedef struct {
    JanetListenerState head;
} NetStateAccept;

JanetAsyncStatus net_machine_accept(JanetListenerState *s, JanetAsyncEvent event) {
    switch (event) {
        default:
            break;
        case JANET_ASYNC_EVENT_CLOSE:
            janet_schedule(s->fiber, janet_wrap_nil());
            return JANET_ASYNC_STATUS_DONE;
        case JANET_ASYNC_EVENT_READ: {
            JSock connfd = accept(s->pollable->handle, NULL, NULL);
            if (JSOCKVALID(connfd)) {
                JanetStream *stream = make_stream(connfd, JANET_STREAM_READABLE | JANET_STREAM_WRITABLE);
                Janet streamv = janet_wrap_abstract(stream);
                janet_schedule(s->fiber, streamv);
                return JANET_ASYNC_STATUS_DONE;
            }
            break;
        }
    }
    return JANET_ASYNC_STATUS_NOT_DONE;
}

JANET_NO_RETURN static void janet_sched_accept(JanetStream *stream) {
    janet_listen(stream, net_machine_accept, JANET_ASYNC_LISTEN_READ, sizeof(NetStateAccept));
    janet_await();
}

/* Adress info */

static int janet_get_sockettype(Janet *argv, int32_t argc, int32_t n) {
    JanetKeyword stype = janet_optkeyword(argv, argc, n, NULL);
    int socktype = SOCK_DGRAM;
    if ((NULL == stype) || !janet_cstrcmp(stype, "stream")) {
        socktype = SOCK_STREAM;
    } else if (janet_cstrcmp(stype, "datagram")) {
        janet_panicf("expected socket type as :stream or :datagram, got %v", argv[n]);
    }
    return socktype;
}

/* Needs argc >= offset + 2 */
/* For unix paths, just rertuns a single sockaddr and sets *is_unix to 1, otherwise 0 */
static struct addrinfo *janet_get_addrinfo(Janet *argv, int32_t offset, int socktype, int passive, int *is_unix) {
    /* Unix socket support */
    if (janet_keyeq(argv[offset], "unix")) {
        const char *path = janet_getcstring(argv, offset + 1);
        struct sockaddr_un *saddr = malloc(sizeof(struct sockaddr_un));
        if (saddr == NULL) {
            JANET_OUT_OF_MEMORY;
        }
        saddr->sun_family = AF_UNIX;
        snprintf(saddr->sun_path, 108, "%s", path);
        *is_unix = 1;
        return (struct addrinfo *) saddr;
    }
    /* Get host and port */
    const char *host = janet_getcstring(argv, offset);
    const char *port;
    if (janet_checkint(argv[offset + 1])) {
        port = (const char *)janet_to_string(argv[offset + 1]);
    } else {
        port = janet_optcstring(argv, offset + 2, offset + 1, NULL);
    }
    /* getaddrinfo */
    struct addrinfo *ai = NULL;
    struct addrinfo hints;
    memset(&hints, 0, sizeof(hints));
    hints.ai_family = AF_UNSPEC;
    hints.ai_socktype = socktype;
    hints.ai_flags = passive ? AI_PASSIVE : 0;
    int status = getaddrinfo(host, port, &hints, &ai);
    if (status) {
        janet_panicf("could not get address info: %s", gai_strerror(status));
    }
    *is_unix = 0;
    return ai;
}

/*
 * C Funs
 */

static Janet cfun_net_sockaddr(int32_t argc, Janet *argv) {
    janet_arity(argc, 2, 4);
    int socktype = janet_get_sockettype(argv, argc, 2);
    int is_unix = 0;
    int make_arr = (argc >= 3 && janet_truthy(argv[3]));
    struct addrinfo *ai = janet_get_addrinfo(argv, 0, socktype, 0, &is_unix);
    if (is_unix) {
        void *abst = janet_abstract(&AddressAT, sizeof(struct sockaddr_un));
        memcpy(abst, ai, sizeof(struct sockaddr_un));
        Janet ret = janet_wrap_abstract(abst);
        return make_arr ? janet_wrap_array(janet_array_n(&ret, 1)) : ret;
    }
    if (make_arr) {
        /* Select all */
        JanetArray *arr = janet_array(10);
        struct addrinfo *iter = ai;
        while (NULL != iter) {
            void *abst = janet_abstract(&AddressAT, iter->ai_addrlen);
            memcpy(abst, iter->ai_addr, iter->ai_addrlen);
            janet_array_push(arr, janet_wrap_abstract(abst));
            iter = iter->ai_next;
        }
        freeaddrinfo(ai);
        return janet_wrap_array(arr);
    } else {
        /* Select first */
        if (NULL == ai) {
            janet_panic("no data for given address");
        }
        void *abst = janet_abstract(&AddressAT, ai->ai_addrlen);
        memcpy(abst, ai->ai_addr, ai->ai_addrlen);
        freeaddrinfo(ai);
        return janet_wrap_abstract(abst);
    }
}

static Janet cfun_net_connect(int32_t argc, Janet *argv) {
    janet_arity(argc, 2, 3);

    int socktype = janet_get_sockettype(argv, argc, 2);
    int is_unix = 0;
    struct addrinfo *ai = janet_get_addrinfo(argv, 0, socktype, 0, &is_unix);

    /* Create socket */
    JSock sock = JSOCKDEFAULT;
    void *addr = NULL;
    socklen_t addrlen;
    if (is_unix) {
        sock = socket(AF_UNIX, socktype | JSOCKFLAGS, 0);
        if (!JSOCKVALID(sock)) {
            janet_panic("could not create socket");
        }
        addr = (void *) ai;
        addrlen = sizeof(struct sockaddr_un);
    } else {
        struct addrinfo *rp = NULL;
        for (rp = ai; rp != NULL; rp = rp->ai_next) {
            sock = socket(rp->ai_family, rp->ai_socktype | JSOCKFLAGS, rp->ai_protocol);
            if (JSOCKVALID(sock)) {
                addr = rp->ai_addr;
                addrlen = rp->ai_addrlen;
                break;
            }
        }
        if (NULL == addr) {
            freeaddrinfo(ai);
            janet_panic("could not create socket");
        }
    }

    /* Connect to socket */
    int status = connect(sock, addr, addrlen);
    if (is_unix) {
        free(ai);
    } else {
        freeaddrinfo(ai);
    }

    if (status == -1) {
        JSOCKCLOSE(sock);
        janet_panic("could not connect to socket");
    }

    /* Wrap socket in abstract type JanetStream */
    JanetStream *stream = make_stream(sock, JANET_STREAM_READABLE | JANET_STREAM_WRITABLE);
    return janet_wrap_abstract(stream);
}

static const char *serverify_socket(JSock sfd) {
    /* Set various socket options */
    int enable = 1;
    if (setsockopt(sfd, SOL_SOCKET, SO_REUSEADDR, (char *) &enable, sizeof(int)) < 0) {
        return "setsockopt(SO_REUSEADDR) failed";
    }
#ifdef SO_NOSIGPIPE
    if (setsockopt(sfd, SOL_SOCKET, SO_NOSIGPIPE, &enable, sizeof(int)) < 0) {
        return "setsockopt(SO_NOSIGPIPE) failed";
    }
#endif
#ifdef SO_REUSEPORT
    if (setsockopt(sfd, SOL_SOCKET, SO_REUSEPORT, &enable, sizeof(int)) < 0) {
        return "setsockopt(SO_REUSEPORT) failed";
    }
#endif
    return NULL;
}

static Janet cfun_net_server(int32_t argc, Janet *argv) {
    janet_arity(argc, 2, 4);

    /* Get host, port, and handler*/
    JanetFunction *fun = janet_optfunction(argv, argc, 2, NULL);

    int socktype = janet_get_sockettype(argv, argc, 3);
    int is_unix = 0;
    struct addrinfo *ai = janet_get_addrinfo(argv, 0, socktype, 1, &is_unix);

    JSock sfd = JSOCKDEFAULT;
    if (is_unix) {
        sfd = socket(AF_UNIX, socktype | JSOCKFLAGS, 0);
        if (!JSOCKVALID(sfd)) {
            free(ai);
            janet_panic("could not create socket");
        }
        const char *err = serverify_socket(sfd);
        if (NULL != err || bind(sfd, (struct sockaddr *)ai, sizeof(struct sockaddr_un))) {
            JSOCKCLOSE(sfd);
            free(ai);
            janet_panic(err ? err : "could not bind socket");
        }
        free(ai);
    } else {
        /* Check all addrinfos in a loop for the first that we can bind to. */
        struct addrinfo *rp = NULL;
        for (rp = ai; rp != NULL; rp = rp->ai_next) {
            sfd = socket(rp->ai_family, rp->ai_socktype | JSOCKFLAGS, rp->ai_protocol);
            if (!JSOCKVALID(sfd)) continue;
            const char *err = serverify_socket(sfd);
            if (NULL != err) {
                JSOCKCLOSE(sfd);
                continue;
            }
            /* Bind */
            if (bind(sfd, rp->ai_addr, (int) rp->ai_addrlen) == 0) break;
            JSOCKCLOSE(sfd);
        }
        freeaddrinfo(ai);
        if (NULL == rp) {
            janet_panic("could not bind to any sockets");
        }
    }

    if (socktype == SOCK_DGRAM) {
        /* Datagram server (UDP) */

        if (NULL == fun) {
            /* Server no handler */
            JanetStream *stream = make_stream(sfd, JANET_STREAM_UDPSERVER | JANET_STREAM_READABLE);
            return janet_wrap_abstract(stream);
        } else {
            /* Server with handler */
            janet_panic("handler must be nil for datagram server");
        }
    } else {
        /* Stream server (TCP) */

        /* listen */
        int status = listen(sfd, 1024);
        if (status) {
            JSOCKCLOSE(sfd);
            janet_panic("could not listen on file descriptor");
        }

        /* Put sfd on our loop */
        if (NULL == fun) {
            JanetStream *stream = make_stream(sfd, JANET_STREAM_ACCEPTABLE);
            return janet_wrap_abstract(stream);
        } else {
            /* Server with handler */
            JanetStream *stream = make_stream(sfd, 0);
            NetStateSimpleServer *ss = (NetStateSimpleServer *) janet_listen(stream, net_machine_simple_server,
                                       JANET_ASYNC_LISTEN_READ, sizeof(NetStateSimpleServer));
            ss->function = fun;
            return janet_wrap_abstract(stream);
        }
    }
}

static void check_stream_flag(JanetStream *stream, int flag) {
    if (!(stream->flags & flag) || (stream->flags & JANET_POLL_FLAG_CLOSED)) {
        const char *msg = "";
        if (flag == JANET_STREAM_READABLE) msg = "readable";
        if (flag == JANET_STREAM_WRITABLE) msg = "writable";
        if (flag == JANET_STREAM_ACCEPTABLE) msg = "server";
        if (flag == JANET_STREAM_UDPSERVER) msg = "datagram server";
        janet_panicf("bad stream - expected %s stream", msg);
    }
}

static Janet cfun_stream_accept(int32_t argc, Janet *argv) {
    janet_fixarity(argc, 1);
    JanetStream *stream = janet_getabstract(argv, 0, &StreamAT);
    check_stream_flag(stream, JANET_STREAM_ACCEPTABLE);
    janet_sched_accept(stream);
}

static Janet cfun_stream_read(int32_t argc, Janet *argv) {
    janet_arity(argc, 2, 3);
    JanetStream *stream = janet_getabstract(argv, 0, &StreamAT);
    check_stream_flag(stream, JANET_STREAM_READABLE);
    int32_t n = janet_getnat(argv, 1);
    JanetBuffer *buffer = janet_optbuffer(argv, argc, 2, 10);
    janet_sched_read(stream, buffer, n);
}

static Janet cfun_stream_chunk(int32_t argc, Janet *argv) {
    janet_arity(argc, 2, 3);
    JanetStream *stream = janet_getabstract(argv, 0, &StreamAT);
    check_stream_flag(stream, JANET_STREAM_READABLE);
    int32_t n = janet_getnat(argv, 1);
    JanetBuffer *buffer = janet_optbuffer(argv, argc, 2, 10);
    janet_sched_chunk(stream, buffer, n);
}

static Janet cfun_stream_recv_from(int32_t argc, Janet *argv) {
    janet_fixarity(argc, 3);
    JanetStream *stream = janet_getabstract(argv, 0, &StreamAT);
    check_stream_flag(stream, JANET_STREAM_UDPSERVER);
    int32_t n = janet_getnat(argv, 1);
    JanetBuffer *buffer = janet_getbuffer(argv, 2);
    janet_sched_recv_from(stream, buffer, n);
}

static Janet cfun_stream_close(int32_t argc, Janet *argv) {
    janet_fixarity(argc, 1);
    JanetStream *stream = janet_getabstract(argv, 0, &StreamAT);
    janet_stream_close(stream, 0);
    return janet_wrap_nil();
}

static Janet cfun_stream_write(int32_t argc, Janet *argv) {
    janet_fixarity(argc, 2);
    JanetStream *stream = janet_getabstract(argv, 0, &StreamAT);
    check_stream_flag(stream, JANET_STREAM_WRITABLE);
    if (janet_checktype(argv[1], JANET_BUFFER)) {
        janet_sched_write_buffer(stream, janet_getbuffer(argv, 1), NULL);
    } else {
        JanetByteView bytes = janet_getbytes(argv, 1);
        janet_sched_write_stringlike(stream, bytes.bytes, NULL);
    }
}

static Janet cfun_stream_send_to(int32_t argc, Janet *argv) {
    janet_fixarity(argc, 3);
    JanetStream *stream = janet_getabstract(argv, 0, &StreamAT);
    check_stream_flag(stream, JANET_STREAM_UDPSERVER);
    void *dest = janet_getabstract(argv, 1, &AddressAT);
    if (janet_checktype(argv[2], JANET_BUFFER)) {
        janet_sched_write_buffer(stream, janet_getbuffer(argv, 2), dest);
    } else {
        JanetByteView bytes = janet_getbytes(argv, 2);
        janet_sched_write_stringlike(stream, bytes.bytes, dest);
    }
}

static Janet cfun_stream_flush(int32_t argc, Janet *argv) {
    janet_fixarity(argc, 2);
    JanetStream *stream = janet_getabstract(argv, 0, &StreamAT);
    check_stream_flag(stream, JANET_STREAM_WRITABLE);
    /* Toggle no delay flag */
    int flag = 1;
    setsockopt(stream->handle, IPPROTO_TCP, TCP_NODELAY, (char *) &flag, sizeof(int));
    flag = 0;
    setsockopt(stream->handle, IPPROTO_TCP, TCP_NODELAY, (char *) &flag, sizeof(int));
    return argv[0];
}

static const JanetMethod stream_methods[] = {
    {"chunk", cfun_stream_chunk},
    {"close", cfun_stream_close},
    {"read", cfun_stream_read},
    {"write", cfun_stream_write},
    {"flush", cfun_stream_flush},
    {"accept", cfun_stream_accept},
    {"send-to", cfun_stream_send_to},
    {"recv-from", cfun_stream_recv_from},
    {NULL, NULL}
};

static int janet_stream_getter(void *p, Janet key, Janet *out) {
    (void) p;
    if (!janet_checktype(key, JANET_KEYWORD)) return 0;
    return janet_getmethod(janet_unwrap_keyword(key), stream_methods, out);
}

static const JanetReg net_cfuns[] = {
    {
        "net/address", cfun_net_sockaddr,
        JDOC("(net/address host port &opt type)\n\n"
             "Look up the connection information for a given hostname, port, and connection type. Returns "
             "a handle that can be used to send datagrams over network without establishing a connection.")
    },
    {
        "net/server", cfun_net_server,
        JDOC("(net/server host port &opt handler type)\n\n"
             "Start a TCP server. handler is a function that will be called with a stream "
             "on each connection to the server. Returns a new stream that is neither readable nor "
             "writeable. If handler is nil or not provided, net/accept must be used to get the next connection "
             "to the server. The type parameter specifies the type of network connection, either "
             "a stream (usually tcp), or datagram (usually udp). If not specified, the default is "
             "stream.")
    },
    {
        "net/accept", cfun_stream_accept,
        JDOC("(net/accept stream)\n\n"
             "Get the next connection on a server stream. This would usually be called in a loop in a dedicated fiber. "
             "Returns a new duplex stream which represents a connection to the client.")
    },
    {
        "net/read", cfun_stream_read,
        JDOC("(net/read stream nbytes &opt buf)\n\n"
             "Read up to n bytes from a stream, suspending the current fiber until the bytes are available. "
             "If less than n bytes are available (and more than 0), will push those bytes and return early. "
             "Returns a buffer with up to n more bytes in it.")
    },
    {
        "net/chunk", cfun_stream_chunk,
        JDOC("(net/chunk stream nbytes &opt buf)\n\n"
             "Same a net/read, but will wait for all n bytes to arrive rather than return early.")
    },
    {
        "net/write", cfun_stream_write,
        JDOC("(net/write stream data)\n\n"
             "Write data to a stream, suspending the current fiber until the write "
             "completes. Returns stream.")
    },
    {
        "net/send-to", cfun_stream_send_to,
        JDOC("(net/send-to stream dest data)\n\n"
             "Writes a datagram to a server stream. dest is a the destination address of the packet. "
             "Returns stream.")
    },
    {
        "net/recv-from", cfun_stream_recv_from,
        JDOC("(net/recv-from stream nbytes buf)\n\n"
             "Receives data from a server stream and puts it into a buffer. Returns the socket-address the "
             "packet came from.")
    },
    {
        "net/flush", cfun_stream_flush,
        JDOC("(net/flush stream)\n\n"
             "Make sure that a stream is not buffering any data. This temporarily disables Nagle's algorithm. "
             "Use this to make sure data is sent without delay. Returns stream.")
    },
    {
        "net/close", cfun_stream_close,
        JDOC("(net/close stream)\n\n"
             "Close a stream so that no further communication can occur.")
    },
    {
        "net/connect", cfun_net_connect,
        JDOC("(net/connect host porti &opt type)\n\n"
             "Open a connection to communicate with a server. Returns a duplex stream "
             "that can be used to communicate with the server. Type is an optional keyword "
             "to specify a connection type, either :stream or :datagram. The default is :stream. ")
    },
    {NULL, NULL, NULL}
};

void janet_lib_net(JanetTable *env) {
    janet_core_cfuns(env, NULL, net_cfuns);
}

void janet_net_init(void) {
#ifdef JANET_WINDOWS
    WSADATA wsaData;
    janet_assert(!WSAStartup(MAKEWORD(2, 2), &wsaData), "could not start winsock");
#endif
}

void janet_net_deinit(void) {
#ifdef JANET_WINDOWS
    WSACleanup();
#endif
}

#endif<|MERGE_RESOLUTION|>--- conflicted
+++ resolved
@@ -112,12 +112,8 @@
 #endif
 static JanetStream *make_stream(int fd, uint32_t flags) {
     JanetStream *stream = janet_abstract(&StreamAT, sizeof(JanetStream));
-<<<<<<< HEAD
     janet_pollable_init(stream, fd);
-#ifndef SOCK_CLOEXEC
-=======
 #if !defined(SOCK_CLOEXEC) && defined(O_CLOEXEC)
->>>>>>> 55cf9f5e
     int extra = O_CLOEXEC;
 #else
     int extra = 0;
