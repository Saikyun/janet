/*
* Copyright (c) 2020 Calvin Rose
*
* Permission is hereby granted, free of charge, to any person obtaining a copy
* of this software and associated documentation files (the "Software"), to
* deal in the Software without restriction, including without limitation the
* rights to use, copy, modify, merge, publish, distribute, sublicense, and/or
* sell copies of the Software, and to permit persons to whom the Software is
* furnished to do so, subject to the following conditions:
*
* The above copyright notice and this permission notice shall be included in
* all copies or substantial portions of the Software.
*
* THE SOFTWARE IS PROVIDED "AS IS", WITHOUT WARRANTY OF ANY KIND, EXPRESS OR
* IMPLIED, INCLUDING BUT NOT LIMITED TO THE WARRANTIES OF MERCHANTABILITY,
* FITNESS FOR A PARTICULAR PURPOSE AND NONINFRINGEMENT. IN NO EVENT SHALL THE
* AUTHORS OR COPYRIGHT HOLDERS BE LIABLE FOR ANY CLAIM, DAMAGES OR OTHER
* LIABILITY, WHETHER IN AN ACTION OF CONTRACT, TORT OR OTHERWISE, ARISING
* FROM, OUT OF OR IN CONNECTION WITH THE SOFTWARE OR THE USE OR OTHER DEALINGS
* IN THE SOFTWARE.
*/

/* This is an example janetconf.h file. This will be usually generated
 * by the build system. */

#ifndef JANETCONF_H
#define JANETCONF_H

#define JANET_VERSION_MAJOR 1
#define JANET_VERSION_MINOR 11
<<<<<<< HEAD
#define JANET_VERSION_PATCH 2
#define JANET_VERSION_EXTRA "-dev"
#define JANET_VERSION "1.11.2-dev"
=======
#define JANET_VERSION_PATCH 4
#define JANET_VERSION_EXTRA "-dev"
#define JANET_VERSION "1.11.4-dev"
>>>>>>> c3af30d5

/* #define JANET_BUILD "local" */

/* These settings all affect linking, so use cautiously. */
/* #define JANET_SINGLE_THREADED */
/* #define JANET_NO_DYNAMIC_MODULES */
/* #define JANET_NO_NANBOX */
/* #define JANET_API __attribute__((visibility ("default"))) */

/* These settings should be specified before amalgamation is
 * built. Any build with these set should be considered non-standard, and
 * certain Janet libraries should be expected not to work. */
/* #define JANET_NO_DOCSTRINGS */
/* #define JANET_NO_SOURCEMAPS */
/* #define JANET_REDUCED_OS */
/* #define JANET_NO_PROCESSES */
/* #define JANET_NO_ASSEMBLER */
/* #define JANET_NO_PEG */
/* #define JANET_NO_NET */
/* #define JANET_NO_TYPED_ARRAY */
/* #define JANET_NO_INT_TYPES */
/* #define JANET_NO_EV */
/* #define JANET_NO_REALPATH */
/* #define JANET_NO_SYMLINKS */
/* #define JANET_NO_UMASK */

/* Other settings */
/* #define JANET_PRF */
/* #define JANET_NO_UTC_MKTIME */
/* #define JANET_OUT_OF_MEMORY do { printf("janet out of memory\n"); exit(1); } while (0) */
/* #define JANET_EXIT(msg) do { printf("C assert failed executing janet: %s\n", msg); exit(1); } while (0) */
/* #define JANET_TOP_LEVEL_SIGNAL(msg) call_my_function((msg), stderr) */
/* #define JANET_RECURSION_GUARD 1024 */
/* #define JANET_MAX_PROTO_DEPTH 200 */
/* #define JANET_MAX_MACRO_EXPAND 200 */
/* #define JANET_STACK_MAX 16384 */
/* #define JANET_OS_NAME my-custom-os */
/* #define JANET_ARCH_NAME pdp-8 */

/* Main client settings, does not affect library code */
/* #define JANET_SIMPLE_GETLINE */

#endif /* end of include guard: JANETCONF_H */<|MERGE_RESOLUTION|>--- conflicted
+++ resolved
@@ -28,15 +28,9 @@
 
 #define JANET_VERSION_MAJOR 1
 #define JANET_VERSION_MINOR 11
-<<<<<<< HEAD
-#define JANET_VERSION_PATCH 2
-#define JANET_VERSION_EXTRA "-dev"
-#define JANET_VERSION "1.11.2-dev"
-=======
 #define JANET_VERSION_PATCH 4
 #define JANET_VERSION_EXTRA "-dev"
 #define JANET_VERSION "1.11.4-dev"
->>>>>>> c3af30d5
 
 /* #define JANET_BUILD "local" */
 
